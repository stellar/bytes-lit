--- conflicted
+++ resolved
@@ -58,13 +58,8 @@
     - run: rustup update
     - run: cargo doc
 
-<<<<<<< HEAD
   publish-dry-run:
-    # if: "github.ref_protected"
-=======
-  publish-verify:
     if: "github.ref_protected"
->>>>>>> c28a1c9e
     runs-on: ubuntu-latest
     steps:
     - uses: actions/checkout@v3
